# Detektiv-Agenten-Orchestrator

Desktop application that uses cloud-based LLMs (detective agents) to systematically interrogate document-based knowledge through advanced RAG (Retrieval-Augmented Generation) technology.
<<<<<<< HEAD

## Contributors

- **ddumdi11** - Project creator and main developer
- **Kilo Code** (Grok xAI) - AI assistant and co-developer, contributed to core interrogation logic, real-time progress updates, and UI enhancements
=======
>>>>>>> bea9e31c

## Features

### Core Functionality
- **Dual-Mode Interrogation**: Choose between AnythingLLM (quick-start) or LangChain RAG (advanced)
- **Iterative Questioning**: Cloud LLM generates follow-up questions based on gaps and inconsistencies
- **Document-Based RAG**: Upload and analyze PDF, TXT, and DOCX documents with semantic search
- **Gap Analysis**: Automatic detection of missing information, ambiguities, and contradictions

### AI & Data
- **Multi-Provider Support**: OpenAI GPT-4, Anthropic Claude, Google Gemini (detective agents)
- **Local RAG Pipeline**: Ollama + ChromaDB for document processing and retrieval
- **Provider Fallback**: Automatic switching on rate limits with full audit trail
- **Session Persistence**: Save and review past interrogation sessions with detailed findings

### Advanced Features
- **Document Management**: Upload, process, and manage multiple documents
- **Vector Embeddings**: Semantic search with nomic-embed-text model
- **Configurable Chunking**: Adjustable text splitting for optimal retrieval
- **Real-time Processing**: Background document embedding with progress tracking
- **Audit Results**: Consistency scoring, contradiction detection, comprehensive summaries

## Prerequisites

See [SETUP.md](SETUP.md) for detailed Windows build requirements:

### Required Software
- **Node.js**: Version 18.x LTS or newer
- **Python**: Version 3.8+ (for ChromaDB vector database)
- **Visual Studio 2022** (≥17.0.0) with MSVC v143 Build Tools

### AI Services
- **Ollama**: Local LLM runtime (for embeddings and generation)
  - Required models: `nomic-embed-text`, `qwen2:7b-instruct` (or similar)
- **ChromaDB**: Vector database for document storage
  - Runs as Python service on port 8000
- **API Keys**: At least one cloud LLM provider (OpenAI, Anthropic, or Gemini)

### Optional (for AnythingLLM mode)
- **AnythingLLM**: Alternative witness agent (workspace-based)

## Installation

### 1. Clone and Install Dependencies
```bash
git clone <repository-url>
cd detektiv-agenten-orchestrator
npm install
```

### 2. Set up Python Environment for ChromaDB
```bash
# Create isolated Python environment
py -m venv chroma-env

# Activate environment and install ChromaDB
chroma-env\Scripts\activate
pip install chromadb
```

### 3. Install Ollama Models
```bash
# Pull required models
ollama pull nomic-embed-text    # For document embeddings
ollama pull qwen2:7b-instruct   # For answer generation (or your preferred model)
```

## Quick Start

### Start Required Services
```bash
# Terminal 1: Start ChromaDB vector database
chroma-env\Scripts\activate
chroma run --host 0.0.0.0 --port 8000

# Terminal 2: Start Ollama (if not running)
ollama serve

# Terminal 3: Start the application
npm start
```

### First Use Setup
1. **Configure Cloud Providers**: Add API keys for OpenAI, Anthropic, or Gemini
2. **Upload Documents**: Use the Document Management tab to upload PDF/TXT/DOCX files
3. **Start Interrogation**: Select LangChain RAG mode and begin questioning your documents

## Development

```bash
# Start development server
npm start

# Run tests
npm test

# Run E2E tests
npm run test:e2e

# Lint code
npm run lint
```

## Building

```bash
# Package application
npm run package

# Create distributable
npm run make
```

## Configuration

### Application Settings
On first launch, configure:
1. **Cloud API Credentials**: OpenAI, Anthropic, or Gemini API keys
2. **Ollama Settings**: Base URL (default: http://localhost:11434)
3. **ChromaDB Settings**: Base URL (default: http://localhost:8000)
4. **Timeout Preferences**: Cloud (15-120s), Local (15-360s)
5. **Provider Fallback**: Order for automatic switching
6. **Iteration Limits**: 5-20 questions per interrogation

### RAG Settings (Advanced)
Fine-tune document processing:
- **Chunk Size**: Text splitting size (500-2000 characters)
- **Chunk Overlap**: Overlap between chunks (0-500 characters)
- **Embedding Model**: nomic-embed-text (recommended)
- **Retrieval K**: Number of chunks to retrieve (1-20)
- **Score Threshold**: Minimum similarity score (0-1)
- **Generation Model**: qwen2:7b-instruct or similar

## Project Structure

```
src/
├── main/                    # Electron main process
│   ├── index.ts            # Application entry point
│   ├── InterrogationOrchestrator.ts  # Session management
│   ├── ipc-handlers.ts     # IPC communication handlers
│   └── preload.ts          # Context bridge for renderer
├── renderer/               # React frontend
│   ├── App.tsx            # Main application component
│   ├── index.tsx          # React entry point
│   ├── preload.d.ts       # TypeScript definitions
│   ├── components/        # UI components
│   │   ├── DocumentManagement.tsx    # Document upload/processing
│   │   ├── InterrogationForm.tsx     # Question input
│   │   ├── ProgressDisplay.tsx       # Real-time progress
│   │   ├── RAGSettings.tsx          # RAG configuration
│   │   ├── SessionDetail.tsx        # Session results
│   │   └── SessionHistory.tsx       # Past sessions
│   └── constants/         # Application constants
├── agents/                # AI agent implementations
│   ├── DetectiveAgent.ts  # Cloud LLM question generation
│   ├── WitnessAgent.ts    # Dual-mode witness (AnythingLLM/LangChain)
│   └── README.md          # Agent documentation
├── services/              # Business logic services
│   ├── DocumentLoader.ts  # File loading (PDF/TXT/DOCX)
│   ├── TextSplitter.ts    # Document chunking
│   ├── EmbeddingService.ts # Ollama embeddings
│   └── VectorStoreManager.ts # ChromaDB integration
└── models/                # Data entities and types

tests/
├── unit/                  # Jest unit tests
│   ├── agents/           # Agent logic tests
│   ├── api/              # API client tests
│   ├── services/         # Service layer tests
│   └── sample/           # Test utilities
└── e2e/                   # Playwright E2E tests

chroma-env/               # Isolated Python environment for ChromaDB
temp-documents/           # Temporary document storage
specs/                    # Project specifications and documentation
<<<<<<< HEAD
```

## Usage Guide

### Interrogation Modes

#### LangChain RAG Mode (Recommended)
- **Best for**: Document analysis, research, detailed investigations
- **Features**: Semantic search, context-aware answers, document citations
- **Requirements**: ChromaDB + Ollama running
- **Documents**: Upload PDF, TXT, DOCX files for analysis

#### AnythingLLM Mode (Quick Start)
- **Best for**: General questions, conversational AI
- **Features**: Workspace-based knowledge, fast setup
- **Requirements**: AnythingLLM instance running
- **Documents**: Pre-loaded in AnythingLLM workspace

### Document Processing
1. **Upload**: Drag & drop or browse files (max 50MB each)
2. **Processing**: Automatic chunking and embedding (background)
3. **Search**: Semantic retrieval finds relevant content
4. **Generation**: Context-aware answers with citations

### Troubleshooting

#### ChromaDB Connection Issues
```bash
# Check if ChromaDB is running
curl http://localhost:8000/api/v1/heartbeat

# Start ChromaDB if needed
chroma-env\Scripts\activate
chroma run --host 0.0.0.0 --port 8000
```

#### Ollama Model Issues
```bash
# Check available models
ollama list

# Pull required models
ollama pull nomic-embed-text
ollama pull qwen2:7b-instruct
```

=======
```

## Usage Guide

### Interrogation Modes

#### LangChain RAG Mode (Recommended)
- **Best for**: Document analysis, research, detailed investigations
- **Features**: Semantic search, context-aware answers, document citations
- **Requirements**: ChromaDB + Ollama running
- **Documents**: Upload PDF, TXT, DOCX files for analysis

#### AnythingLLM Mode (Quick Start)
- **Best for**: General questions, conversational AI
- **Features**: Workspace-based knowledge, fast setup
- **Requirements**: AnythingLLM instance running
- **Documents**: Pre-loaded in AnythingLLM workspace

### Document Processing
1. **Upload**: Drag & drop or browse files (max 50MB each)
2. **Processing**: Automatic chunking and embedding (background)
3. **Search**: Semantic retrieval finds relevant content
4. **Generation**: Context-aware answers with citations

### Troubleshooting

#### ChromaDB Connection Issues
```bash
# Check if ChromaDB is running
curl http://localhost:8000/api/v1/heartbeat

# Start ChromaDB if needed
chroma-env\Scripts\activate
chroma run --host 0.0.0.0 --port 8000
```

#### Ollama Model Issues
```bash
# Check available models
ollama list

# Pull required models
ollama pull nomic-embed-text
ollama pull qwen2:7b-instruct
```

>>>>>>> bea9e31c
#### Document Processing Stuck
- Check Ollama and ChromaDB are running
- Verify document file is not corrupted
- Check application logs for specific errors

## Documentation

- [Setup Guide](SETUP.md) - Development environment requirements
- [Contributing](CONTRIBUTING.md) - Git workflow and code standards
- [LangChain RAG Architecture](specs/001-detektiv-agenten-orchestrator/rag-architecture.md) - Technical implementation
- [Research Findings](specs/001-detektiv-agenten-orchestrator/research-langchain.md) - LangChain vs LlamaIndex comparison
- [Data Model v2](specs/001-detektiv-agenten-orchestrator/data-model-v2.md) - RAG integration design
- [Specification](specs/001-detektiv-agenten-orchestrator/spec.md) - Feature requirements
- [Implementation Plan](specs/001-detektiv-agenten-orchestrator/plan.md) - Architecture decisions

## License

MIT<|MERGE_RESOLUTION|>--- conflicted
+++ resolved
@@ -1,14 +1,6 @@
 # Detektiv-Agenten-Orchestrator
 
 Desktop application that uses cloud-based LLMs (detective agents) to systematically interrogate document-based knowledge through advanced RAG (Retrieval-Augmented Generation) technology.
-<<<<<<< HEAD
-
-## Contributors
-
-- **ddumdi11** - Project creator and main developer
-- **Kilo Code** (Grok xAI) - AI assistant and co-developer, contributed to core interrogation logic, real-time progress updates, and UI enhancements
-=======
->>>>>>> bea9e31c
 
 ## Features
 
@@ -185,7 +177,6 @@
 chroma-env/               # Isolated Python environment for ChromaDB
 temp-documents/           # Temporary document storage
 specs/                    # Project specifications and documentation
-<<<<<<< HEAD
 ```
 
 ## Usage Guide
@@ -232,54 +223,6 @@
 ollama pull qwen2:7b-instruct
 ```
 
-=======
-```
-
-## Usage Guide
-
-### Interrogation Modes
-
-#### LangChain RAG Mode (Recommended)
-- **Best for**: Document analysis, research, detailed investigations
-- **Features**: Semantic search, context-aware answers, document citations
-- **Requirements**: ChromaDB + Ollama running
-- **Documents**: Upload PDF, TXT, DOCX files for analysis
-
-#### AnythingLLM Mode (Quick Start)
-- **Best for**: General questions, conversational AI
-- **Features**: Workspace-based knowledge, fast setup
-- **Requirements**: AnythingLLM instance running
-- **Documents**: Pre-loaded in AnythingLLM workspace
-
-### Document Processing
-1. **Upload**: Drag & drop or browse files (max 50MB each)
-2. **Processing**: Automatic chunking and embedding (background)
-3. **Search**: Semantic retrieval finds relevant content
-4. **Generation**: Context-aware answers with citations
-
-### Troubleshooting
-
-#### ChromaDB Connection Issues
-```bash
-# Check if ChromaDB is running
-curl http://localhost:8000/api/v1/heartbeat
-
-# Start ChromaDB if needed
-chroma-env\Scripts\activate
-chroma run --host 0.0.0.0 --port 8000
-```
-
-#### Ollama Model Issues
-```bash
-# Check available models
-ollama list
-
-# Pull required models
-ollama pull nomic-embed-text
-ollama pull qwen2:7b-instruct
-```
-
->>>>>>> bea9e31c
 #### Document Processing Stuck
 - Check Ollama and ChromaDB are running
 - Verify document file is not corrupted
