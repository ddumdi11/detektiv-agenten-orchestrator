--- conflicted
+++ resolved
@@ -166,48 +166,6 @@
     console.log(`[VectorStore] Clearing collection: ${this.config.collectionName}`);
 
     try {
-<<<<<<< HEAD
-      if (this.vectorStore) {
-        if (this.config.url) {
-          // Delete collection via ChromaDB REST API
-          const deleteUrl = `${this.config.url}/api/v1/collections/${this.config.collectionName}`;
-
-          try {
-            const response = await fetch(deleteUrl, {
-              method: 'DELETE',
-            });
-
-            if (response.ok) {
-              console.log(`[VectorStore] Collection deleted successfully via REST API`);
-              // Reset vector store reference since collection is gone
-              this.vectorStore = null;
-            } else {
-              console.warn(`[VectorStore] REST API delete returned status ${response.status}`);
-              // Fallback: try to delete all documents
-              await this.vectorStore.delete({});
-              console.log(`[VectorStore] Fallback: deleted all documents from collection`);
-              this.vectorStore = null;
-            }
-          } catch (fetchError) {
-            console.warn(`[VectorStore] REST API delete failed:`, fetchError);
-            // Fallback: try to delete all documents from local vector store
-            try {
-              if (this.vectorStore) {
-                await this.vectorStore.delete({});
-                console.log(`[VectorStore] Fallback: deleted all documents from collection`);
-                this.vectorStore = null;
-              }
-            } catch (localError) {
-              console.error(`[VectorStore] Local delete also failed:`, localError);
-              throw new Error(`Failed to delete collection via REST API and local fallback: ${localError instanceof Error ? localError.message : 'Unknown error'}`);
-            }
-          }
-        } else {
-          // In-memory store: delete all documents
-          await this.vectorStore.delete({});
-          console.log(`[VectorStore] Deleted all documents from in-memory collection`);
-          this.vectorStore = null;
-=======
       if (this.vectorStore && this.config.url) {
         // Delete collection via ChromaDB REST API
         const deleteUrl = `${this.config.url}/api/v1/collections/${this.config.collectionName}`;
@@ -224,7 +182,6 @@
           // Fallback: try to delete all documents
           await this.vectorStore.delete({});
           console.log(`[VectorStore] Fallback: deleted all documents from collection`);
->>>>>>> bea9e31c
         }
       } else {
         console.log(`[VectorStore] No collection to clear`);
