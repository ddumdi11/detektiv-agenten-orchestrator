--- conflicted
+++ resolved
@@ -147,11 +147,7 @@
   workspaceId: string;
   filePath: string;
   filename: string;
-<<<<<<< HEAD
-  fileType: 'pdf' | 'txt' | 'docx' | 'html';
-=======
   fileType: 'pdf' | 'txt' | 'docx';
->>>>>>> bea9e31c
   fileSizeBytes: number;
   uploadTimestamp: string;
   embeddingStatus: 'pending' | 'processing' | 'completed' | 'failed';
